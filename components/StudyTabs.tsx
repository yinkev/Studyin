'use client';

import { useMemo, useState, useCallback, useEffect, useTransition } from 'react';
import type { StudyItem } from '../lib/getItems';
import type { LessonDoc } from '../lib/getLessons';
import type { AnalyticsSummary } from '../lib/getAnalytics';
import type { LearnerState } from '../lib/server/study-state';
<<<<<<< HEAD
import { LessonsView } from './LessonsView';
import { StudyView } from './StudyView';
import { useLearnerState } from '../lib/client/useLearnerState';
=======
import type { ThompsonArm } from '../lib/study-engine';
import type { StudyDashboards } from '../lib/study-insights';
import { LessonsView } from './LessonsView';
import { StudyView } from './StudyView';
import { buildRetentionQueue } from '../lib/study-engine';
import { submitRetentionReview } from '../app/study/actions';
>>>>>>> 4cc0bb56

interface StudyTabsProps {
  items: StudyItem[];
  lessons: LessonDoc[];
  analytics: AnalyticsSummary | null;
  learnerId: string;
  initialLearnerState: LearnerState;
<<<<<<< HEAD
}

export function StudyTabs({ items, lessons, analytics, learnerId, initialLearnerState }: StudyTabsProps) {
  const [activeLo, setActiveLo] = useState<string | null>(lessons[0]?.lo_id ?? null);
=======
  schedulerArms: ThompsonArm[];
  recommendedLoId: string | null;
  retentionInfo: {
    minutes: number;
    fraction: number;
    maxDaysOverdue: number;
  };
  dashboards: StudyDashboards;
}

export function StudyTabs({
  items,
  lessons,
  analytics,
  learnerId,
  initialLearnerState,
  schedulerArms,
  recommendedLoId,
  retentionInfo,
  dashboards
}: StudyTabsProps) {
  const [learnerState, setLearnerState] = useState<LearnerState>(initialLearnerState);
  useEffect(() => {
    setLearnerState(initialLearnerState);
  }, [initialLearnerState]);

  const [activeLo, setActiveLo] = useState<string | null>(recommendedLoId ?? lessons[0]?.lo_id ?? null);
>>>>>>> 4cc0bb56
  const [tab, setTab] = useState<'learn' | 'practice'>('learn');

  const {
    data: learnerStateData,
    isFetching: learnerStateSyncing,
    setLearnerState,
    optimisticUpdate,
    invalidateLearnerState
  } = useLearnerState(learnerId, initialLearnerState);

  const learnerState = learnerStateData ?? initialLearnerState;

  const practiceItems = useMemo(() => {
    if (!activeLo) return items;
    const filtered = items.filter((it) => (it.los ?? []).includes(activeLo));
    return filtered.length ? filtered : items;
  }, [items, activeLo]);
  const sortedArms = useMemo(() => {
    return schedulerArms
      .slice()
      .sort((a, b) => b.mu * b.urgency * b.blueprintMultiplier - a.mu * a.urgency * a.blueprintMultiplier)
      .slice(0, 6);
  }, [schedulerArms]);

  const itemsIndex = useMemo(
    () => items.map((item) => ({ id: item.id, los: item.los })),
    [items]
  );

  const retentionQueue = useMemo(
    () =>
      buildRetentionQueue({
        learnerState,
        items: itemsIndex,
        analytics: analytics ?? undefined,
        budgetMinutes: retentionInfo.minutes,
        now: Date.now()
      }),
    [learnerState, itemsIndex, analytics, retentionInfo.minutes]
  );

  const [activeRetentionId, setActiveRetentionId] = useState<string | null>(retentionQueue[0]?.itemId ?? null);
  useEffect(() => {
    if (!retentionQueue.length) {
      setActiveRetentionId(null);
      return;
    }
    const exists = retentionQueue.some((entry) => entry.itemId === activeRetentionId);
    if (!exists) {
      setActiveRetentionId(retentionQueue[0].itemId);
    }
  }, [retentionQueue, activeRetentionId]);

  const [retentionSessionId] = useState(() => crypto.randomUUID());
  const [isReviewPending, startReviewTransition] = useTransition();
  const activeRetentionEntry = useMemo(
    () => retentionQueue.find((entry) => entry.itemId === activeRetentionId) ?? retentionQueue[0],
    [retentionQueue, activeRetentionId]
  );
  const activeRetentionItem = useMemo(
    () => items.find((item) => item.id === activeRetentionEntry?.itemId),
    [items, activeRetentionEntry?.itemId]
  );
  const activeRetentionIndex = retentionQueue.findIndex((entry) => entry.itemId === activeRetentionEntry?.itemId);

  const handleRetentionReview = useCallback(
    (correct: boolean) => {
      if (!activeRetentionEntry) return;
      startReviewTransition(async () => {
        try {
          const result = await submitRetentionReview({
            learnerId,
            sessionId: retentionSessionId,
            itemId: activeRetentionEntry.itemId,
            loIds: activeRetentionEntry.loIds,
            correct,
            appVersion: process.env.NEXT_PUBLIC_APP_VERSION
          });
          if (result?.learnerState) {
            setLearnerState(result.learnerState);
          }
        } catch (error) {
          console.error('submitRetentionReview failed', error);
        }
      });
    },
    [activeRetentionEntry, learnerId, retentionSessionId]
  );

  const handlePractice = useCallback((loId: string) => {
    setActiveLo(loId);
    setTab('practice');
    const trigger = document.querySelector('[data-study-trigger="practice"]') as HTMLButtonElement | null;
    trigger?.focus();
  }, []);

  const handleLearnerStateChange = useCallback(
    (state: LearnerState) => {
      setLearnerState(state);
    },
    [setLearnerState]
  );

  return (
    <section className="space-y-6 px-4 py-10 max-w-6xl mx-auto text-gray-900">
      <div className="flex flex-wrap items-center justify-between gap-4">
        <div>
          <p className="text-xs uppercase tracking-wide text-gray-500">Mastery cockpit</p>
          <h1 className="text-3xl font-extrabold">Study</h1>
          {recommendedLoId && (
            <div className="mt-2 inline-flex items-center gap-2 text-sm text-gray-600">
              <span className="rounded-full bg-emerald-50 px-2 py-0.5 text-emerald-700">Next LO: {recommendedLoId}</span>
              <button
                className="btn-ghost"
                onClick={() => setActiveLo(recommendedLoId)}
              >
                Jump to LO
              </button>
            </div>
          )}
        </div>
<<<<<<< HEAD
        <div className="inline-flex items-center gap-2">
          <button className={`btn-ghost ${tab === 'learn' ? 'ring-2 ring-green-500' : ''}`} onClick={() => setTab('learn')}>
            Learn
          </button>
          <button
            className={`btn-ghost ${tab === 'practice' ? 'ring-2 ring-green-500' : ''}`}
            data-study-trigger="practice"
            onClick={() => setTab('practice')}
          >
            Practice
          </button>
        </div>
      </div>
      {learnerStateSyncing && (
        <div className="flex items-center gap-2 text-xs text-emerald-600 animate-pulse">
          <span className="okc-pill-ghost" aria-hidden>⟳</span>
          <span>Syncing learner progress…</span>
=======
        <div className="flex flex-col items-end gap-2 text-sm text-gray-600">
          <div className="inline-flex items-center gap-2">
            <button className={`btn-ghost ${tab === 'learn' ? 'ring-2 ring-green-500' : ''}`} onClick={() => setTab('learn')}>
              Learn
            </button>
            <button
              className={`btn-ghost ${tab === 'practice' ? 'ring-2 ring-green-500' : ''}`}
              data-study-trigger="practice"
              onClick={() => setTab('practice')}
            >
              Practice
            </button>
          </div>
          <div className="text-xs">
            Retention: target {Math.round(retentionInfo.minutes)} min ({Math.round(retentionInfo.fraction * 100)}%)
          </div>
        </div>
      </div>
      <div className="grid gap-3 text-xs text-gray-700 md:grid-cols-2">
        <div className="rounded-xl border border-emerald-100 bg-emerald-50 px-3 py-2">
          <span className="text-emerald-800 font-semibold">Retention queue ({retentionQueue.length})</span>
          <ul className="mt-1 space-y-1">
            {retentionQueue.slice(0, 5).map((entry) => (
              <li
                key={entry.itemId}
                className={`rounded-lg bg-white px-2 py-1 shadow-sm ${
                  entry.itemId === activeRetentionEntry?.itemId ? 'border border-emerald-300' : ''
                }`}
              >
                <div className="flex items-center justify-between">
                  <button className="font-medium text-emerald-700" onClick={() => setActiveRetentionId(entry.itemId)}>
                    {entry.itemId}
                  </button>
                  <span>
                    {entry.overdue
                      ? `${entry.overdueDays.toFixed(1)}d overdue`
                      : `${((entry.nextReviewMs - Date.now()) / (1000 * 60 * 60)).toFixed(1)}h`}
                  </span>
                </div>
                <div className="text-gray-500">{entry.estimatedMinutes.toFixed(1)} min · LOs {entry.loIds.join(', ') || '—'}</div>
              </li>
            ))}
            {retentionQueue.length === 0 && <li className="text-emerald-700">No cards due this session.</li>}
          </ul>
        </div>
        <div className="rounded-xl border border-blue-100 bg-blue-50 px-3 py-2">
          <span className="text-blue-800 font-semibold">Priority LOs</span>
          <ul className="mt-1 space-y-1">
            {dashboards.priorityLos.slice(0, 5).map((entry) => (
              <li key={entry.loId} className="rounded-lg bg-white px-2 py-1 shadow-sm">
                <div className="flex items-center justify-between">
                  <button className="font-medium text-blue-700" onClick={() => setActiveLo(entry.loId)}>
                    {entry.loId}
                  </button>
                  <span>{entry.projectedMinutes.toFixed(1)} min</span>
                </div>
                <div className="text-gray-500">Attempts {entry.attempts} · {entry.overdue ? 'Overdue' : 'On track'}</div>
              </li>
            ))}
            {dashboards.priorityLos.length === 0 && <li className="text-blue-700">No outstanding mastery deficits.</li>}
          </ul>
        </div>
        <div className="rounded-xl border border-amber-100 bg-amber-50 px-3 py-2">
          <span className="text-amber-800 font-semibold">Stalled LOs</span>
          <ul className="mt-1 space-y-1">
            {dashboards.stalledLos.slice(0, 5).map((entry) => (
              <li key={entry.loId} className="rounded-lg bg-white px-2 py-1 shadow-sm">
                <div className="flex items-center justify-between">
                  <button className="font-medium text-amber-700" onClick={() => setActiveLo(entry.loId)}>
                    {entry.loId}
                  </button>
                  <span>{(entry.accuracy * 100).toFixed(0)}% accuracy</span>
                </div>
                <div className="text-gray-500">Attempts {entry.attempts}</div>
              </li>
            ))}
            {dashboards.stalledLos.length === 0 && <li className="text-amber-700">No stalled LOs detected.</li>}
          </ul>
        </div>
        <div className="rounded-xl border border-rose-100 bg-rose-50 px-3 py-2">
          <span className="text-rose-800 font-semibold">Overexposed items</span>
          <ul className="mt-1 space-y-1">
            {dashboards.overexposedItems.slice(0, 5).map((entry) => (
              <li key={entry.itemId} className="rounded-lg bg-white px-2 py-1 shadow-sm">
                <div className="flex items-center justify-between">
                  <span className="font-medium text-rose-700">{entry.itemId}</span>
                  <span>{entry.attempts7d} attempts /7d</span>
                </div>
                <div className="text-gray-500">24h: {entry.attempts24h} · last {entry.lastAttemptHoursAgo}h ago</div>
              </li>
            ))}
            {dashboards.overexposedItems.length === 0 && <li className="text-rose-700">No overexposed items.</li>}
          </ul>
        </div>
      </div>
      <div className="flex flex-wrap items-center gap-2 text-xs text-gray-500">
        {sortedArms.map((arm) => (
          <button
            key={arm.loId}
            onClick={() => setActiveLo(arm.loId)}
            className={`rounded-full border px-2 py-1 transition ${
              activeLo === arm.loId ? 'border-emerald-400 bg-emerald-50 text-emerald-700' : 'border-gray-200 bg-gray-100 hover:bg-white'
            }`}
          >
            {arm.loId} · μ {arm.mu.toFixed(2)} · {arm.eligible ? 'ready' : `cooldown ${(arm.cooldownHours ?? 0).toFixed(0)}h`}
          </button>
        ))}
      </div>
      {activeRetentionEntry && activeRetentionItem && (
        <div className="rounded-xl border border-emerald-200 bg-white px-4 py-4 text-sm text-gray-800">
          <div className="flex items-center justify-between">
            <h3 className="text-base font-semibold text-emerald-700">Retention Review</h3>
            <span className="text-xs text-gray-500">
              Card {activeRetentionIndex + 1} / {retentionQueue.length}
            </span>
          </div>
          <p className="mt-2 text-gray-600">
            {activeRetentionEntry.overdue
              ? `${activeRetentionEntry.overdueDays.toFixed(1)} days overdue`
              : `Due in ${((activeRetentionEntry.nextReviewMs - Date.now()) / (1000 * 60 * 60)).toFixed(1)} hours`}
          </p>
          <div className="mt-3 space-y-3">
            <h4 className="text-lg font-semibold text-gray-900">{activeRetentionItem.stem}</h4>
            <ul className="space-y-2">
              {(['A', 'B', 'C', 'D', 'E'] as const).map((letter) => {
                const choice = activeRetentionItem.choices[letter];
                if (!choice) return null;
                return (
                  <li key={letter} className="rounded-lg border border-emerald-100 bg-emerald-50 px-3 py-2">
                    <span className="font-medium text-emerald-800">{letter}.</span> {choice}
                  </li>
                );
              })}
            </ul>
            <div className="flex flex-wrap items-center gap-2">
              <button className="btn-primary" disabled={isReviewPending} onClick={() => handleRetentionReview(true)}>
                Mark Correct
              </button>
              <button
                className="btn-ghost text-rose-600"
                disabled={isReviewPending}
                onClick={() => handleRetentionReview(false)}
              >
                Mark Incorrect
              </button>
            </div>
          </div>
>>>>>>> 4cc0bb56
        </div>
      )}
      {tab === 'learn' ? (
        <LessonsView lessons={lessons} onPractice={handlePractice} />
      ) : (
        <StudyView
          items={practiceItems}
          analytics={analytics}
          learnerId={learnerId}
          learnerState={learnerState}
<<<<<<< HEAD
          onLearnerStateChange={handleLearnerStateChange}
          optimisticLearnerStateUpdate={optimisticUpdate}
          invalidateLearnerState={invalidateLearnerState}
=======
          onLearnerStateChange={setLearnerState}
>>>>>>> 4cc0bb56
        />
      )}
    </section>
  );
}<|MERGE_RESOLUTION|>--- conflicted
+++ resolved
@@ -5,18 +5,13 @@
 import type { LessonDoc } from '../lib/getLessons';
 import type { AnalyticsSummary } from '../lib/getAnalytics';
 import type { LearnerState } from '../lib/server/study-state';
-<<<<<<< HEAD
-import { LessonsView } from './LessonsView';
-import { StudyView } from './StudyView';
-import { useLearnerState } from '../lib/client/useLearnerState';
-=======
 import type { ThompsonArm } from '../lib/study-engine';
 import type { StudyDashboards } from '../lib/study-insights';
 import { LessonsView } from './LessonsView';
 import { StudyView } from './StudyView';
 import { buildRetentionQueue } from '../lib/study-engine';
 import { submitRetentionReview } from '../app/study/actions';
->>>>>>> 4cc0bb56
+import { useLearnerState } from '../lib/client/useLearnerState';
 
 interface StudyTabsProps {
   items: StudyItem[];
@@ -24,12 +19,6 @@
   analytics: AnalyticsSummary | null;
   learnerId: string;
   initialLearnerState: LearnerState;
-<<<<<<< HEAD
-}
-
-export function StudyTabs({ items, lessons, analytics, learnerId, initialLearnerState }: StudyTabsProps) {
-  const [activeLo, setActiveLo] = useState<string | null>(lessons[0]?.lo_id ?? null);
-=======
   schedulerArms: ThompsonArm[];
   recommendedLoId: string | null;
   retentionInfo: {
@@ -51,30 +40,29 @@
   retentionInfo,
   dashboards
 }: StudyTabsProps) {
-  const [learnerState, setLearnerState] = useState<LearnerState>(initialLearnerState);
-  useEffect(() => {
-    setLearnerState(initialLearnerState);
-  }, [initialLearnerState]);
-
-  const [activeLo, setActiveLo] = useState<string | null>(recommendedLoId ?? lessons[0]?.lo_id ?? null);
->>>>>>> 4cc0bb56
-  const [tab, setTab] = useState<'learn' | 'practice'>('learn');
-
   const {
     data: learnerStateData,
     isFetching: learnerStateSyncing,
-    setLearnerState,
+    setLearnerState: syncLearnerState,
     optimisticUpdate,
     invalidateLearnerState
   } = useLearnerState(learnerId, initialLearnerState);
 
   const learnerState = learnerStateData ?? initialLearnerState;
+
+  useEffect(() => {
+    syncLearnerState(initialLearnerState);
+  }, [initialLearnerState, syncLearnerState]);
+
+  const [activeLo, setActiveLo] = useState<string | null>(recommendedLoId ?? lessons[0]?.lo_id ?? null);
+  const [tab, setTab] = useState<'learn' | 'practice'>('learn');
 
   const practiceItems = useMemo(() => {
     if (!activeLo) return items;
     const filtered = items.filter((it) => (it.los ?? []).includes(activeLo));
     return filtered.length ? filtered : items;
   }, [items, activeLo]);
+
   const sortedArms = useMemo(() => {
     return schedulerArms
       .slice()
@@ -137,14 +125,16 @@
             appVersion: process.env.NEXT_PUBLIC_APP_VERSION
           });
           if (result?.learnerState) {
-            setLearnerState(result.learnerState);
+            syncLearnerState(result.learnerState);
           }
         } catch (error) {
           console.error('submitRetentionReview failed', error);
+        } finally {
+          void invalidateLearnerState();
         }
       });
     },
-    [activeRetentionEntry, learnerId, retentionSessionId]
+    [activeRetentionEntry, invalidateLearnerState, learnerId, retentionSessionId, syncLearnerState]
   );
 
   const handlePractice = useCallback((loId: string) => {
@@ -156,9 +146,9 @@
 
   const handleLearnerStateChange = useCallback(
     (state: LearnerState) => {
-      setLearnerState(state);
+      syncLearnerState(state);
     },
-    [setLearnerState]
+    [syncLearnerState]
   );
 
   return (
@@ -179,25 +169,6 @@
             </div>
           )}
         </div>
-<<<<<<< HEAD
-        <div className="inline-flex items-center gap-2">
-          <button className={`btn-ghost ${tab === 'learn' ? 'ring-2 ring-green-500' : ''}`} onClick={() => setTab('learn')}>
-            Learn
-          </button>
-          <button
-            className={`btn-ghost ${tab === 'practice' ? 'ring-2 ring-green-500' : ''}`}
-            data-study-trigger="practice"
-            onClick={() => setTab('practice')}
-          >
-            Practice
-          </button>
-        </div>
-      </div>
-      {learnerStateSyncing && (
-        <div className="flex items-center gap-2 text-xs text-emerald-600 animate-pulse">
-          <span className="okc-pill-ghost" aria-hidden>⟳</span>
-          <span>Syncing learner progress…</span>
-=======
         <div className="flex flex-col items-end gap-2 text-sm text-gray-600">
           <div className="inline-flex items-center gap-2">
             <button className={`btn-ghost ${tab === 'learn' ? 'ring-2 ring-green-500' : ''}`} onClick={() => setTab('learn')}>
@@ -216,6 +187,12 @@
           </div>
         </div>
       </div>
+      {learnerStateSyncing && (
+        <div className="flex items-center gap-2 text-xs text-emerald-600 animate-pulse">
+          <span className="okc-pill-ghost" aria-hidden>⟳</span>
+          <span>Syncing learner progress…</span>
+        </div>
+      )}
       <div className="grid gap-3 text-xs text-gray-700 md:grid-cols-2">
         <div className="rounded-xl border border-emerald-100 bg-emerald-50 px-3 py-2">
           <span className="text-emerald-800 font-semibold">Retention queue ({retentionQueue.length})</span>
@@ -345,7 +322,6 @@
               </button>
             </div>
           </div>
->>>>>>> 4cc0bb56
         </div>
       )}
       {tab === 'learn' ? (
@@ -356,13 +332,9 @@
           analytics={analytics}
           learnerId={learnerId}
           learnerState={learnerState}
-<<<<<<< HEAD
           onLearnerStateChange={handleLearnerStateChange}
           optimisticLearnerStateUpdate={optimisticUpdate}
           invalidateLearnerState={invalidateLearnerState}
-=======
-          onLearnerStateChange={setLearnerState}
->>>>>>> 4cc0bb56
         />
       )}
     </section>
